--- conflicted
+++ resolved
@@ -161,11 +161,7 @@
 # Compiler Settings                                                            #
 ################################################################################
 
-<<<<<<< HEAD
 CXXC          ?= $(CXX) $(CXX_FLAGS) $(CXX_INCLUDES) $(CXX_DEFINES)
-=======
-CXXC           = $(CXX) $(CXX_FLAGS) $(CXX_INCLUDES) $(CXX_DEFINES)
->>>>>>> d1b72b42
 CXX           ?= c++
 CXX_FLAGS     ?= $(CXX_STANDARD) -c $(CXX_WARNINGS) -ggdb -fPIC $(CXX_FLAGS_$(CONF))
 CXX_INCLUDES  ?= -I$(SRC_DIR) -I$(HEADER_DIR)
